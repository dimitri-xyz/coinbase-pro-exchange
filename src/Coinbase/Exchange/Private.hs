{-# LANGUAGE FlexibleContexts      #-}
{-# LANGUAGE MultiParamTypeClasses #-}
{-# LANGUAGE OverloadedStrings     #-}

module Coinbase.Exchange.Private
    ( getAccountList
    , getAccount
    , getAccountLedger
    , getAccountHolds

    , createOrder
    , cancelOrder
    , cancelAllOrders
    , getOrderList
    , getOrder

    , getFills

    , createTransfer

<<<<<<< HEAD
    , getRealCoinbaseAccountList
    , getPrimaryCoinbaseAccountInfo
    , sendBitcoins
=======
    , createReport
    , getReportStatus
>>>>>>> 35334a20

    , module Coinbase.Exchange.Types.Private
    ) where

import           Control.Monad.Except
import           Control.Monad.Reader
import           Control.Monad.Trans.Resource
import           Data.Char
import           Data.List
import qualified Data.Text                       as T
import           Data.UUID

import           Coinbase.Exchange.Rest
import           Coinbase.Exchange.Types
import           Coinbase.Exchange.Types.Core
import           Coinbase.Exchange.Types.Private

-- Accounts

getAccountList :: (MonadResource m, MonadReader ExchangeConf m, MonadError ExchangeFailure m)
               => m [Account]
getAccountList = coinbaseGet True "/accounts" voidBody

getAccount :: (MonadResource m, MonadReader ExchangeConf m, MonadError ExchangeFailure m)
           => AccountId -> m Account
getAccount (AccountId i) = coinbaseGet True ("/accounts/" ++ toString i) voidBody

getAccountLedger :: (MonadResource m, MonadReader ExchangeConf m, MonadError ExchangeFailure m)
                 => AccountId -> m [Entry]
getAccountLedger (AccountId i) = coinbaseGet True ("/accounts/" ++ toString i ++ "/ledger") voidBody

getAccountHolds :: (MonadResource m, MonadReader ExchangeConf m, MonadError ExchangeFailure m)
                => AccountId -> m [Hold]
getAccountHolds (AccountId i) = coinbaseGet True ("/accounts/" ++ toString i ++ "/holds") voidBody

-- Orders

createOrder :: (MonadResource m, MonadReader ExchangeConf m, MonadError ExchangeFailure m)
            => NewOrder -> m OrderId
createOrder = liftM ocId . coinbasePost True "/orders" . Just

cancelOrder :: (MonadResource m, MonadReader ExchangeConf m, MonadError ExchangeFailure m)
            => OrderId -> m ()
cancelOrder (OrderId o) = coinbaseDeleteDiscardBody True ("/orders/" ++ toString o) voidBody

cancelAllOrders :: (MonadResource m, MonadReader ExchangeConf m, MonadError ExchangeFailure m)
                => Maybe ProductId -> m [OrderId]
cancelAllOrders prodId = coinbaseDelete True ("/orders" ++ opt prodId) voidBody
    where opt Nothing   = ""
          opt (Just id) = "?product_id=" ++ T.unpack (unProductId id)

getOrderList :: (MonadResource m, MonadReader ExchangeConf m, MonadError ExchangeFailure m)
             => [OrderStatus] -> m [Order]
getOrderList os = coinbaseGet True ("/orders?" ++ query os) voidBody
    where query [] = "status=open&status=pending&status=active"
          query xs = intercalate "&" $ map (\x -> "status=" ++ map toLower (show x)) xs

getOrder :: (MonadResource m, MonadReader ExchangeConf m, MonadError ExchangeFailure m)
         => OrderId -> m Order
getOrder (OrderId o) = coinbaseGet True ("/orders/" ++ toString o) voidBody

-- Fills

getFills :: (MonadResource m, MonadReader ExchangeConf m, MonadError ExchangeFailure m)
         => Maybe OrderId -> Maybe ProductId -> m [Fill]
getFills moid mpid = coinbaseGet True ("/fills?" ++ oid ++ "&" ++ pid) voidBody
    where oid = case moid of Just  v -> "order_id=" ++ toString (unOrderId v)
                             Nothing -> ""
          pid = case mpid of Just  v -> "product_id=" ++ T.unpack (unProductId v)
                             Nothing -> ""

-- Transfers

createTransfer :: (MonadResource m, MonadReader ExchangeConf m, MonadError ExchangeFailure m)
<<<<<<< HEAD
               => TransferToCoinbase -> m TransferToCoinbaseResponse
createTransfer = coinbasePost True "/transfers" . Just

getRealCoinbaseAccountList :: (MonadResource m, MonadReader ExchangeConf m, MonadError ExchangeFailure m)
               => m String
getRealCoinbaseAccountList = realCoinbaseGet True "/v2/accounts" voidBody -- FIX ME! This is TO DO.

getPrimaryCoinbaseAccountInfo :: (MonadResource m, MonadReader ExchangeConf m, MonadError ExchangeFailure m)
               => m CoinbaseAccount
getPrimaryCoinbaseAccountInfo = realCoinbaseGet True "/v2/accounts/primary" voidBody

sendBitcoins :: (MonadResource m, MonadReader ExchangeConf m, MonadError ExchangeFailure m)
               => CoinbaseAccountId -> BTCTransferReq -> m BTCTransferResponse
sendBitcoins accountId = realCoinbasePost True ("/v2/accounts/" ++ show (unCoinbaseAccountId accountId) ++ "/transactions")  . Just
=======
               => Transfer -> m ()
createTransfer = coinbasePost True "/transfers" . Just

-- Reports

createReport :: (MonadResource m, MonadReader ExchangeConf m, MonadError ExchangeFailure m)
             => ReportRequest -> m ReportInfo
createReport = coinbasePost True "/reports" . Just

getReportStatus :: (MonadResource m, MonadReader ExchangeConf m, MonadError ExchangeFailure m)
             => ReportId -> m ReportInfo
getReportStatus (ReportId r) = coinbaseGet True ("/reports/" ++ toString r) voidBody
>>>>>>> 35334a20
<|MERGE_RESOLUTION|>--- conflicted
+++ resolved
@@ -18,14 +18,12 @@
 
     , createTransfer
 
-<<<<<<< HEAD
     , getRealCoinbaseAccountList
     , getPrimaryCoinbaseAccountInfo
     , sendBitcoins
-=======
+
     , createReport
     , getReportStatus
->>>>>>> 35334a20
 
     , module Coinbase.Exchange.Types.Private
     ) where
@@ -100,7 +98,6 @@
 -- Transfers
 
 createTransfer :: (MonadResource m, MonadReader ExchangeConf m, MonadError ExchangeFailure m)
-<<<<<<< HEAD
                => TransferToCoinbase -> m TransferToCoinbaseResponse
 createTransfer = coinbasePost True "/transfers" . Just
 
@@ -115,9 +112,6 @@
 sendBitcoins :: (MonadResource m, MonadReader ExchangeConf m, MonadError ExchangeFailure m)
                => CoinbaseAccountId -> BTCTransferReq -> m BTCTransferResponse
 sendBitcoins accountId = realCoinbasePost True ("/v2/accounts/" ++ show (unCoinbaseAccountId accountId) ++ "/transactions")  . Just
-=======
-               => Transfer -> m ()
-createTransfer = coinbasePost True "/transfers" . Just
 
 -- Reports
 
@@ -127,5 +121,4 @@
 
 getReportStatus :: (MonadResource m, MonadReader ExchangeConf m, MonadError ExchangeFailure m)
              => ReportId -> m ReportInfo
-getReportStatus (ReportId r) = coinbaseGet True ("/reports/" ++ toString r) voidBody
->>>>>>> 35334a20
+getReportStatus (ReportId r) = coinbaseGet True ("/reports/" ++ toString r) voidBody