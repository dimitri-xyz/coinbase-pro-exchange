--- conflicted
+++ resolved
@@ -6,12 +6,9 @@
     ( coinbaseGet
     , coinbasePost
     , coinbaseDelete
-<<<<<<< HEAD
+    , coinbaseDeleteDiscardBody
     , realCoinbaseGet
     , realCoinbasePost
-=======
-    , coinbaseDeleteDiscardBody
->>>>>>> 35334a20
     , voidBody
     ) where
 
@@ -68,7 +65,7 @@
                   , MonadReader ExchangeConf m
                   , MonadError ExchangeFailure m )
                => Signed -> Path -> Maybe a -> m b
-coinbaseDelete sgn p ma = coinbaseRequest "DELETE" sgn p ma >>= processResponse
+coinbaseDelete sgn p ma = coinbaseRequest "DELETE" sgn p ma >>= processResponse True
 
 coinbaseDeleteDiscardBody :: ( ToJSON a
                              , MonadResource m
